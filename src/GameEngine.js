--- conflicted
+++ resolved
@@ -40,19 +40,6 @@
         const glob = isServerSide ? global : window;
         glob.LANCE = { gameEngine: this };
 
-<<<<<<< HEAD
-        // if no GameWorld is specified, use the default one
-        this.options = Object.assign({
-            GameWorld: GameWorld,
-            traceLevel: Trace.TRACE_NONE
-        }, options);
-
-        // get the physics engine and initialize it
-        if (this.options.physicsEngine) {
-            this.physicsEngine = this.options.physicsEngine;
-            this.physicsEngine.init({ gameEngine: this });
-        }
-=======
         // set options
         const defaultOpts = { GameWorld: GameWorld, traceLevel: Trace.TRACE_NONE };
         if (!isServerSide) defaultOpts.clientIDSpace = 1000000;
@@ -63,7 +50,6 @@
          * @member {String}
          */
         this.playerId = NaN;
->>>>>>> 2cbd1b0a
 
         // set up event emitting and interface
         let eventEmitter = new EventEmitter();
